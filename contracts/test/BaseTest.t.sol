--- conflicted
+++ resolved
@@ -70,12 +70,4 @@
         assertEq(peers.length, 1);
         assertEq(peers[0], nodeId);
     }
-<<<<<<< HEAD
-=======
-
-    // function test_invalidPoolEntrance(string memory nodeId, Signature memory signature) public {
-    //     vm.expectRevert();
-    //     pool.enterPool(nodeId, signature);
-    // }
->>>>>>> c9cc5c15
 }