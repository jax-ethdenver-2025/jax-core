--- conflicted
+++ resolved
@@ -16,7 +16,7 @@
     IIncredibleSquaringTaskManager public avs;
 
     // Add storage for pool metadata
-    bytes32 public hash;
+    bytes32 public contentHash;
 
     // Storage for historical peers
     mapping(string => bool) public peers;
@@ -42,13 +42,8 @@
         require(!initialized, "Already initialized");
 
         initialized = true;
-<<<<<<< HEAD
         contentHash = _hash;
         avs = IIncredibleSquaringTaskManager(_avs);
-=======
-        hash = _hash;
-        avs = IAVS(_avs);
->>>>>>> c9cc5c15
 
         emit Deposit(msg.value, _hash);
     }
@@ -99,14 +94,7 @@
         return Ed25519.verify(k, r, s, m);
     }
 
-<<<<<<< HEAD
     function getTaskResponse(uint32 taskIndex) public view returns (IIncredibleSquaringTaskManager.TaskResponse memory) {
         return avs.getTaskResponse(taskIndex);
-=======
-    /* avs interaction */
-
-    function getWalletProviders() public view returns (address[] memory) {
-        return avs.getWalletProviders();
->>>>>>> c9cc5c15
     }
 }